--- conflicted
+++ resolved
@@ -341,14 +341,11 @@
 
     injectorClass.dumpToMetroLog()
 
-<<<<<<< HEAD
-=======
     // Write metadata to indicate Metro generated this injector
     val functionNames =
       memberInjectClass.declaredInjectFunctions.keys.map { it.name.asString() }.sorted()
     declaration.writeMetadata(injectorClass, functionNames)
 
->>>>>>> cbb6c823
     return memberInjectClass.also { generatedInjectors[injectedClassId] = Optional.of(it) }
   }
 
@@ -444,10 +441,7 @@
       // TODO maybe better to abstract metadata writing somewhere higher level
       return
     }
-<<<<<<< HEAD
-
-=======
->>>>>>> cbb6c823
+
     val injectedClass =
       InjectedClassProto(
         member_inject_functions = functionNames,
