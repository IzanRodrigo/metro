--- conflicted
+++ resolved
@@ -33,10 +33,7 @@
 import dev.zacsweers.metro.compiler.ir.trackFunctionCall
 import dev.zacsweers.metro.compiler.ir.typeAsProviderArgument
 import dev.zacsweers.metro.compiler.proto.InjectConstructorFactoryProto
-<<<<<<< HEAD
 import dev.zacsweers.metro.compiler.proto.InjectedClassProto
-=======
->>>>>>> cbb6c823
 import dev.zacsweers.metro.compiler.proto.MetroMetadata
 import dev.zacsweers.metro.compiler.reportCompilerBug
 import java.util.Optional
@@ -292,7 +289,6 @@
     }
     val factory = InjectConstructorFactoryProto(factory_class_name = factoryClass.name.asString())
 
-<<<<<<< HEAD
     // Check if class also has member injection - if so, include that metadata too
     val injectedClass =
       membersInjectorTransformer.getOrGenerateInjector(targetClass)?.let { memberInjectClass ->
@@ -307,10 +303,6 @@
     // Write complete metadata (both factory and injector if applicable)
     targetClass.metroMetadata =
       MetroMetadata(inject_constructor_factory = factory, injected_class = injectedClass)
-=======
-    // Store the metadata for this class
-    targetClass.metroMetadata = MetroMetadata(inject_constructor_factory = factory)
->>>>>>> cbb6c823
   }
 
   private fun implementFactoryInvokeOrGetBody(
