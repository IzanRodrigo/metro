--- conflicted
+++ resolved
@@ -144,46 +144,8 @@
 
   data class GraphError(val declaration: IrDeclaration?, val message: String)
 
-<<<<<<< HEAD
-  fun seal(parentTracer: Tracer, onError: (List<GraphError>) -> Unit): BindingGraphResult =
-    context(metroContext) {
-      val topologyResult =
-        parentTracer.traceNested("seal graph") { tracer ->
-          val roots = buildMap {
-            putAll(accessors)
-            putAll(injectors)
-          }
-
-          realGraph.seal(
-            roots = roots,
-            keep = extraKeeps,
-            shrinkUnusedBindings = metroContext.options.shrinkUnusedBindings,
-            tracer = tracer,
-            onPopulated = {
-              writeDiagnostic("keys-populated-${parentTracer.tag}.txt") {
-                realGraph.bindings.keys.sorted().joinToString("\n")
-              }
-            },
-            onSortedCycle = { elementsInCycle ->
-              writeDiagnostic(
-                "cycle-${parentTracer.tag}-${elementsInCycle[0].render(short = true, includeQualifier = false)}.txt"
-              ) {
-                elementsInCycle.plus(elementsInCycle[0]).joinToString("\n")
-              }
-            },
-            validateBindings = ::validateBindings,
-          )
-        }
-
-      val sortedKeys = topologyResult.sortedKeys
-      val deferredTypes = topologyResult.deferredTypes
-      val reachableKeys = topologyResult.reachableKeys
-
-      if (hasErrors) {
-        return BindingGraphResult(emptyList(), emptySet(), emptySet(), emptyList(), true)
-=======
   fun seal(parentTracer: Tracer, onError: (List<GraphError>) -> Unit): BindingGraphResult {
-    val (sortedKeys, deferredTypes, reachableKeys) =
+    val topologyResult =
       parentTracer.traceNested("seal graph") { tracer ->
         val roots = buildMap {
           putAll(accessors)
@@ -209,11 +171,14 @@
           },
           validateBindings = ::validateBindings,
         )
->>>>>>> 585e20c6
-      }
+      }
+
+    val sortedKeys = topologyResult.sortedKeys
+    val deferredTypes = topologyResult.deferredTypes
+    val reachableKeys = topologyResult.reachableKeys
 
     if (hasErrors) {
-      return BindingGraphResult(emptyList(), emptySet(), emptySet(), true)
+      return BindingGraphResult(emptyList(), emptySet(), emptySet(), emptyList(), true)
     }
 
     writeDiagnostic("keys-validated-${parentTracer.tag}.txt") {
@@ -237,18 +202,13 @@
       check(realGraph.bindings.values.none { it is IrBinding.Absent }) {
         "Found absent bindings in the binding graph: ${dumpGraph("Absent bindings", short = true)}"
       }
-<<<<<<< HEAD
-
-      val shardGroups =
-        parentTracer.traceNested("compute shard groups") {
-          shardingOrchestrator.computeShardGroups(topologyResult)
-        }
-
-      return BindingGraphResult(sortedKeys, deferredTypes, reachableKeys, shardGroups, false)
-=======
->>>>>>> 585e20c6
-    }
-    return BindingGraphResult(sortedKeys, deferredTypes, reachableKeys, false)
+    }
+
+    val shardGroups =
+      parentTracer.traceNested("compute shard groups") {
+        shardingOrchestrator.computeShardGroups(topologyResult)
+      }
+    return BindingGraphResult(sortedKeys, deferredTypes, reachableKeys, shardGroups, false)
   }
 
   fun reportDuplicateBinding(
