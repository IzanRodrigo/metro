// Copyright (C) 2025 Zac Sweers
// SPDX-License-Identifier: Apache-2.0
package dev.zacsweers.metro.compiler.ir.graph

import dev.zacsweers.metro.compiler.MetroLogger
import dev.zacsweers.metro.compiler.Origins
import dev.zacsweers.metro.compiler.expectAs
import dev.zacsweers.metro.compiler.flatMapToSet
import dev.zacsweers.metro.compiler.ir.BindsLikeCallable
import dev.zacsweers.metro.compiler.ir.IrAnnotation
import dev.zacsweers.metro.compiler.ir.IrContextualTypeKey
import dev.zacsweers.metro.compiler.ir.IrContributionData
import dev.zacsweers.metro.compiler.ir.IrMetroContext
import dev.zacsweers.metro.compiler.ir.IrTypeKey
import dev.zacsweers.metro.compiler.ir.ParentContext
import dev.zacsweers.metro.compiler.ir.ProviderFactory
import dev.zacsweers.metro.compiler.ir.allowEmpty
import dev.zacsweers.metro.compiler.ir.asContextualTypeKey
import dev.zacsweers.metro.compiler.ir.concreteTypeArguments
import dev.zacsweers.metro.compiler.ir.deepRemapperFor
import dev.zacsweers.metro.compiler.ir.graph.expressions.IrOptionalExpressionGenerator
import dev.zacsweers.metro.compiler.ir.graph.expressions.optionalType
import dev.zacsweers.metro.compiler.ir.isBindingContainer
import dev.zacsweers.metro.compiler.ir.metroGraphOrFail
import dev.zacsweers.metro.compiler.ir.overriddenSymbolsSequence
import dev.zacsweers.metro.compiler.ir.parameters.Parameters
import dev.zacsweers.metro.compiler.ir.parameters.parameters
import dev.zacsweers.metro.compiler.ir.qualifierAnnotation
import dev.zacsweers.metro.compiler.ir.rawType
import dev.zacsweers.metro.compiler.ir.rawTypeOrNull
import dev.zacsweers.metro.compiler.ir.regularParameters
import dev.zacsweers.metro.compiler.ir.requireSimpleType
import dev.zacsweers.metro.compiler.ir.sourceGraphIfMetroGraph
import dev.zacsweers.metro.compiler.ir.trackClassLookup
import dev.zacsweers.metro.compiler.ir.trackFunctionCall
import dev.zacsweers.metro.compiler.ir.trackMemberDeclarationCall
import dev.zacsweers.metro.compiler.ir.transformMultiboundQualifier
import dev.zacsweers.metro.compiler.ir.transformers.InjectConstructorTransformer
import dev.zacsweers.metro.compiler.ir.transformers.MembersInjectorTransformer
import dev.zacsweers.metro.compiler.reportCompilerBug
import org.jetbrains.kotlin.ir.declarations.IrClass
import org.jetbrains.kotlin.ir.declarations.IrSimpleFunction
<<<<<<< HEAD
import org.jetbrains.kotlin.ir.types.typeWith
=======
import org.jetbrains.kotlin.ir.types.typeWithArguments
>>>>>>> d7c6228f
import org.jetbrains.kotlin.ir.util.classIdOrFail
import org.jetbrains.kotlin.ir.util.dumpKotlinLike
import org.jetbrains.kotlin.ir.util.kotlinFqName
import org.jetbrains.kotlin.ir.util.parentAsClass
import org.jetbrains.kotlin.ir.util.propertyIfAccessor

/**
 * Generates an [IrBindingGraph] for the given [node]. This only constructs the graph from available
 * bindings and does _not_ validate it.
 */
internal class BindingGraphGenerator(
  metroContext: IrMetroContext,
  private val node: DependencyGraphNode,
  // TODO preprocess these instead and just lookup via irAttribute
  private val injectConstructorTransformer: InjectConstructorTransformer,
  private val membersInjectorTransformer: MembersInjectorTransformer,
  private val contributionData: IrContributionData,
  private val parentContext: ParentContext?,
) : IrMetroContext by metroContext {

  private val ProviderFactory.isDynamic: Boolean
    get() = node.dynamicTypeKeys[typeKey] == this

  private val BindsLikeCallable.isDynamic: Boolean
    get() = node.dynamicTypeKeys[typeKey] == this

  fun generate(): IrBindingGraph {
    val bindingLookup =
      BindingLookup(
        metroContext = metroContext,
        sourceGraph = node.sourceGraph,
        findClassFactory = { clazz ->
          injectConstructorTransformer.getOrGenerateFactory(
            clazz,
            previouslyFoundConstructor = null,
            doNotErrorOnMissing = true,
          )
        },
        findMemberInjectors = membersInjectorTransformer::getOrGenerateAllInjectorsFor,
        parentContext = parentContext,
      )

    val graph =
      IrBindingGraph(
        this,
        node,
        newBindingStack = {
          IrBindingStack(node.sourceGraph, loggerFor(MetroLogger.Type.BindingGraphConstruction))
        },
        bindingLookup = bindingLookup,
        contributionData = contributionData,
      )

    val bindingStack =
      IrBindingStack(
        node.sourceGraph,
        metroContext.loggerFor(MetroLogger.Type.BindingGraphConstruction),
      )

    // Add instance parameters
    val graphInstanceBinding =
      IrBinding.BoundInstance(node.typeKey, "${node.sourceGraph.name}Provider", node.sourceGraph)
    graph.addBinding(node.typeKey, graphInstanceBinding, bindingStack)

    // Mapping of supertypes to aliased bindings
    // We populate this for the current graph type first and then
    // add to them when processing extended parent graphs IFF there
    // is not already an existing entry. We do it this way to handle
    // cases where both the child graph and parent graph implement
    // a shared interface. In this scenario, the child alias wins
    // and we do not need to try to add another (duplicate) binding
    val superTypeToAlias = mutableMapOf<IrTypeKey, IrTypeKey>()

    // Add aliases for all its supertypes
    // TODO dedupe supertype iteration
    for (superType in node.supertypes) {
      val superTypeKey = IrTypeKey(superType)
      superTypeToAlias.putIfAbsent(superTypeKey, node.typeKey)
    }

    val inheritedProviderFactories =
      node.allExtendedNodes
        .flatMap { (_, extendedNode) ->
          extendedNode.providerFactories.filterNot {
            // Do not include scoped providers as these should _only_ come from this graph
            // instance
            it.second.annotations.isScoped
          }
        }
        .associateBy { it.second }

    val inheritedBindsCallables = node.allExtendedNodes.values.flatMapToSet { it.bindsCallables }

    val providerFactoriesToAdd = buildList {
      addAll(node.providerFactories)
      addAll(inheritedProviderFactories.values)
    }

    for ((typeKey, providerFactory) in providerFactoriesToAdd) {
      // Track IC lookups but don't add bindings yet - they'll be added lazily
      trackClassLookup(node.sourceGraph, providerFactory.factoryClass)
      trackFunctionCall(node.sourceGraph, providerFactory.function)
      if (providerFactory is ProviderFactory.Metro) {
        trackFunctionCall(node.sourceGraph, providerFactory.mirrorFunction)
      }

      if (
        !providerFactory.annotations.isIntoMultibinding &&
          typeKey in graph &&
          providerFactory in inheritedProviderFactories
      ) {
        // If we already have a binding provisioned in this scenario, ignore the parent's version
        continue
      }

      val targetTypeKey =
        if (providerFactory.annotations.isIntoMultibinding) {
          providerFactory.typeKey.transformMultiboundQualifier(providerFactory.annotations)
        } else {
          providerFactory.typeKey
        }
      val contextKey = IrContextualTypeKey(targetTypeKey)

      val binding =
        IrBinding.Provided(
          providerFactory = providerFactory,
          contextualTypeKey = contextKey,
          parameters = providerFactory.parameters,
          annotations = providerFactory.annotations,
        )

      // Check for duplicates before adding to cache
      // TODO aggregate duplicates and report all
      val existingProvider = bindingLookup.getStaticBinding(targetTypeKey) as? IrBinding.Provided
      val isDynamic = providerFactory.isDynamic

      if (existingProvider != null && existingProvider != binding) {
        // Check if the existing one is from an inherited graph
        val isExistingInherited = existingProvider.providerFactory in inheritedProviderFactories
        val isExistingDynamic = existingProvider.providerFactory.isDynamic
        val isCurrentInherited = providerFactory in inheritedProviderFactories

        if (isDynamic || (isExistingInherited && !isCurrentInherited)) {
          // Current graph's binding replaces the inherited one
          bindingLookup.putBinding(binding)
        } else if (isExistingDynamic) {
          // Was already replaced with a dynamic one, don't overwrite it
          continue
        } else if (!isExistingInherited && isCurrentInherited) {
          // Current graph already has this binding, skip the inherited one
          // Do nothing - keep the existing binding
          continue
        } else {
          // Both are from the same level (both current or both inherited) - this is an error
          graph.reportDuplicateBinding(typeKey, existingProvider, binding, bindingStack)
          continue
        }
      } else if (existingProvider == null) {
        // Also check if there's already a provider factory for this key
        val existingAlias = bindingLookup.getStaticBinding(targetTypeKey) as? IrBinding.Alias
        if (existingAlias != null) {
          // Check if the existing provider is from an inherited graph
          val isAliasInherited = existingAlias.bindsCallable in inheritedBindsCallables
          val isAliasDynamic = existingAlias.bindsCallable?.isDynamic == true
          val isCurrentInherited = providerFactory in inheritedProviderFactories

          if (isDynamic || (isAliasInherited && !isCurrentInherited)) {
            // Current graph's @Binds replaces the inherited @Provides
            bindingLookup.removeAliasBinding(targetTypeKey)
            bindingLookup.putBinding(binding)
          } else if (isAliasDynamic) {
            // Was already replaced with a dynamic one, don't overwrite it
            continue
          } else if (!isAliasInherited && isCurrentInherited) {
            // Current graph already has @Binds, skip the inherited @Provides
            // Do nothing - keep the existing provider factory
            continue
          } else {
            // Both are from the same level - this is an error
            graph.reportDuplicateBinding(targetTypeKey, existingAlias, binding, bindingStack)
            continue
          }
        } else {
          // Add to cache for O(1) lookups
          bindingLookup.putBinding(binding)
        }
      }

      // Handle multibinding setup (but don't add the binding itself)
      if (providerFactory.annotations.isIntoMultibinding) {
        val originalQualifier = providerFactory.function.qualifierAnnotation()
        graph
          .getOrCreateMultibinding(
            annotations = providerFactory.annotations,
            contextKey = contextKey,
            declaration = providerFactory.function,
            originalQualifier = originalQualifier,
            bindingStack = bindingStack,
          )
          .addSourceBinding(contextKey.typeKey)
      }

      if (options.enableFullBindingGraphValidation) {
        graph.addBinding(binding.typeKey, binding, bindingStack)
      } else {
        // The actual binding will be added lazily via BindingLookup when needed
      }
    }

    val bindsFunctionsToAdd = buildList {
      addAll(node.bindsCallables)
      addAll(inheritedBindsCallables)
    }

    for (bindsCallable in bindsFunctionsToAdd) {
      // Track IC lookups but don't add bindings yet - they'll be added lazily
      trackFunctionCall(node.sourceGraph, bindsCallable.function)
      trackFunctionCall(node.sourceGraph, bindsCallable.callableMetadata.mirrorFunction)
      trackClassLookup(node.sourceGraph, bindsCallable.function.parentAsClass)
      trackClassLookup(
        node.sourceGraph,
        bindsCallable.callableMetadata.mirrorFunction.parentAsClass,
      )

      if (
        !bindsCallable.callableMetadata.annotations.isIntoMultibinding &&
          bindsCallable.target in graph &&
          bindsCallable in inheritedBindsCallables
      ) {
        // If we already have a binding provisioned in this scenario, ignore the parent's version
        continue
      }

      val annotations = bindsCallable.callableMetadata.annotations
      val targetTypeKey = bindsCallable.target.transformMultiboundQualifier(annotations)
      val parameters = bindsCallable.function.parameters()
      val bindsImplType =
        parameters.extensionOrFirstParameter?.contextualTypeKey
          ?: reportCompilerBug(
            "Missing receiver parameter for @Binds function: ${bindsCallable.function}"
          )

      val binding =
        IrBinding.Alias(
          typeKey = targetTypeKey,
          aliasedType = bindsImplType.typeKey,
          bindsCallable = bindsCallable,
          parameters = parameters,
        )

      val contextKey = binding.contextualTypeKey

      // Check for duplicates before adding to cache
      // TODO aggregate duplicates and report all
      val existingBinding = bindingLookup.getStaticBinding(targetTypeKey) as? IrBinding.Alias
      val isDynamic = bindsCallable.isDynamic

      if (existingBinding != null && existingBinding.bindsCallable != bindsCallable) {
        // Check if the existing one is from an inherited graph
        val isExistingInherited = existingBinding.bindsCallable in inheritedBindsCallables
        val isExistingDynamic = existingBinding.bindsCallable?.isDynamic == true
        val isCurrentInherited = bindsCallable in inheritedBindsCallables

        if (isDynamic || (isExistingInherited && !isCurrentInherited)) {
          // Current graph's binding replaces the inherited one
          bindingLookup.putBinding(binding)
        } else if (isExistingDynamic) {
          // Was already replaced with a dynamic one, don't overwrite it
          continue
        } else if (!isExistingInherited && isCurrentInherited) {
          // Current graph already has this binding, skip the inherited one
          // Do nothing - keep the existing binding
          continue
        } else {
          // Both are from the same level (both current or both inherited) - this is an error
          // TODO Could check if there's a duplicate from provider factories to better message
          graph.reportDuplicateBinding(targetTypeKey, existingBinding, binding, bindingStack)
          continue
        }
      } else if (existingBinding == null) {
        // Also check if there's already a provider factory for this key
        val existingProvider = bindingLookup.getStaticBinding(targetTypeKey) as? IrBinding.Provided
        if (existingProvider != null) {
          // Check if the existing provider is from an inherited graph
          val isProviderInherited = existingProvider.providerFactory in inheritedProviderFactories
          val isProviderDynamic = existingProvider.providerFactory.isDynamic
          val isCurrentInherited = bindsCallable in inheritedBindsCallables

          if (isDynamic || (isProviderInherited && !isCurrentInherited)) {
            // Current graph's @Binds replaces the inherited @Provides
            bindingLookup.removeProvidedBinding(targetTypeKey)
            bindingLookup.putBinding(binding)
          } else if (isProviderDynamic) {
            // Was already replaced with a dynamic one, don't overwrite it
            continue
          } else if (!isProviderInherited && isCurrentInherited) {
            // Current graph already has @Provides, skip the inherited @Binds
            // Do nothing - keep the existing provider factory
            continue
          } else {
            // Both are from the same level - this is an error
            graph.reportDuplicateBinding(targetTypeKey, existingProvider, binding, bindingStack)
            continue
          }
        } else {
          // Add to cache for O(1) lookups
          bindingLookup.putBinding(binding)
        }
      }

      // Handle multibinding setup (but don't add the binding itself)
      if (annotations.isIntoMultibinding) {
        graph
          .getOrCreateMultibinding(
            annotations = annotations,
            contextKey = contextKey,
            declaration = bindsCallable.function,
            originalQualifier = annotations.qualifier,
            bindingStack = bindingStack,
          )
          .addSourceBinding(targetTypeKey)
      }

      if (options.enableFullBindingGraphValidation) {
        val bindings =
          bindingLookup.lookup(
            contextKey,
            currentBindings = graph.bindingsSnapshot().keys,
            bindingStack,
          )
        for (binding in bindings) {
          graph.addBinding(binding.typeKey, binding, bindingStack)
        }
      } else {
        // The actual binding will be added lazily via BindingLookup when needed
      }
    }

    node.creator?.parameters?.regularParameters.orEmpty().forEach { creatorParam ->
      // Only expose the binding if it's a bound instance, extended graph, or target is a binding
      // container
      val shouldExposeBinding =
        creatorParam.isBindsInstance ||
          with(this@BindingGraphGenerator) {
            creatorParam.typeKey.type.rawTypeOrNull()?.isBindingContainer() == true
          }
      if (shouldExposeBinding) {
        val paramTypeKey = creatorParam.typeKey

        // Check if there's a dynamic replacement for this bound instance
        val hasDynamicReplacement = paramTypeKey in node.dynamicTypeKeys
        val isDynamic = creatorParam.ir?.origin == Origins.DynamicContainerParam

        if (isDynamic || !hasDynamicReplacement) {
          // Only add the bound instance if there's no dynamic replacement
          graph.addBinding(
            paramTypeKey,
            IrBinding.BoundInstance(creatorParam, creatorParam.ir!!),
            bindingStack,
          )

          val rawType = creatorParam.type.rawType()
          // Add the original type too as an alias
          val regularGraph = rawType.sourceGraphIfMetroGraph
          if (regularGraph != rawType) {
            val keyType =
<<<<<<< HEAD
              regularGraph.typeWith(
                creatorParam.type.requireSimpleType(creatorParam.ir).concreteTypeArguments()
=======
              regularGraph.symbol.typeWithArguments(
                creatorParam.type.requireSimpleType(creatorParam.ir).arguments
>>>>>>> d7c6228f
              )
            val typeKey = IrTypeKey(keyType)
            superTypeToAlias.putIfAbsent(typeKey, paramTypeKey)
          }
        }
      }
    }

    val allManagedBindingContainerInstances = buildSet {
      addAll(node.bindingContainers)
      addAll(node.allExtendedNodes.values.flatMapToSet { it.bindingContainers })
    }
    for (it in allManagedBindingContainerInstances) {
      val typeKey = IrTypeKey(it)

      val hasDynamicReplacement = typeKey in node.dynamicTypeKeys

      if (!hasDynamicReplacement) {
        // Only add the bound instance if there's no dynamic replacement
        graph.addBinding(
          typeKey,
          IrBinding.BoundInstance(typeKey, it.name.asString(), it),
          bindingStack,
        )
      }
    }

    fun addOrUpdateMultibinding(
      contextualTypeKey: IrContextualTypeKey,
      getter: IrSimpleFunction,
      multibinds: IrAnnotation,
    ) {
      if (contextualTypeKey.typeKey !in graph) {
        val multibinding =
          IrBinding.Multibinding.fromMultibindsDeclaration(getter, multibinds, contextualTypeKey)
        graph.addBinding(contextualTypeKey.typeKey, multibinding, bindingStack)
      } else {
        // If it's already in the graph, ensure its allowEmpty is up to date and update its
        // location
        graph.requireBinding(contextualTypeKey.typeKey).expectAs<IrBinding.Multibinding>().let {
          it.allowEmpty = multibinds.allowEmpty()
          it.declaration = getter
        }
      }

      // Record an IC lookup
      trackClassLookup(node.sourceGraph, getter.propertyIfAccessor.parentAsClass)
      trackFunctionCall(node.sourceGraph, getter)
    }

    val allMultibindsCallables = buildList {
      addAll(node.multibindsCallables)
      addAll(node.allExtendedNodes.values.flatMapToSet { it.multibindsCallables })
    }

    for (multibindsCallable in allMultibindsCallables) {
      // Track IC lookups but don't add bindings yet - they'll be added lazily
      trackFunctionCall(node.sourceGraph, multibindsCallable.function)
      trackClassLookup(
        node.sourceGraph,
        multibindsCallable.function.propertyIfAccessor.parentAsClass,
      )

      val contextKey = IrContextualTypeKey(multibindsCallable.typeKey)
      addOrUpdateMultibinding(
        contextKey,
        multibindsCallable.callableMetadata.mirrorFunction,
        multibindsCallable.callableMetadata.annotations.multibinds!!,
      )
    }

    val allOptionalKeys = buildMap {
      putAll(node.optionalKeys)
      for ((_, extendedNode) in node.allExtendedNodes) {
        putAll(extendedNode.optionalKeys)
      }
    }

    for ((optionalKey, callables) in allOptionalKeys) {
      val declaration = callables.first().function
      val type =
        optionalKey.type.optionalType(declaration)
          ?: reportCompilerBug(
            "Optional type not supported: ${optionalKey.type.rawType().classIdOrFail.asSingleFqName()}"
          )

      // Construct a valid context key for this case
      val contextKey =
        type.asContextualTypeKey(
          qualifierAnnotation = optionalKey.qualifier,
          // Optionals have default behavior
          hasDefault = true,
          patchMutableCollections = true,
          declaration = null,
        )

      val binding =
        IrBinding.CustomWrapper(
          typeKey = optionalKey,
          wrapperKey = IrOptionalExpressionGenerator.key,
          allowsAbsent = true,
          declaration = declaration,
          wrappedType = type,
          wrappedContextKey = contextKey,
        )

      graph.addBinding(optionalKey, binding, bindingStack)
    }

    // Traverse all parent graph supertypes to create binding aliases as needed
    // TODO since this is processed with the parent, is it still needed?
    for ((typeKey, extendedNode) in node.allExtendedNodes) {
      // If it's a contributed graph, add an alias for the parent types since that's what
      // bindings will look for. i.e. LoggedInGraphImpl -> LoggedInGraph + supertypes
      for (superType in extendedNode.supertypes) {
        val parentTypeKey = IrTypeKey(superType)

        // Ignore the graph declaration itself, handled separately
        if (parentTypeKey == typeKey) continue

        superTypeToAlias.putIfAbsent(parentTypeKey, typeKey)
      }
    }

    // Now that we've processed all supertypes/aliases
    for ((superTypeKey, aliasedType) in superTypeToAlias) {
      // We may have already added a `@Binds` declaration explicitly, this is ok!
      // TODO warning?
      if (superTypeKey !in graph) {
        graph.addBinding(
          superTypeKey,
          IrBinding.Alias(superTypeKey, aliasedType, null, Parameters.empty()),
          bindingStack,
        )
      }
    }

    val accessorsToAdd = buildList {
      addAll(node.accessors)
      addAll(
        node.allExtendedNodes.flatMap { (_, extendedNode) ->
          // Pass down @Multibinds declarations in the same way we do for multibinding providers
          extendedNode.accessors.filter { it.metroFunction.annotations.isMultibinds }
        }
      )
    }

    for ((contextualTypeKey, getter, _) in accessorsToAdd) {
      val multibinds = getter.annotations.multibinds
      val isMultibindingDeclaration = multibinds != null

      if (isMultibindingDeclaration) {
        graph.addAccessor(
          contextualTypeKey,
          IrBindingStack.Entry.requestedAt(contextualTypeKey, getter.ir),
        )
        addOrUpdateMultibinding(contextualTypeKey, getter.ir, multibinds)
      } else {
        graph.addAccessor(
          contextualTypeKey,
          IrBindingStack.Entry.requestedAt(contextualTypeKey, getter.ir),
        )
      }
    }

    for ((key, accessors) in node.graphExtensions) {
      for (accessor in accessors) {
        val shouldAddBinding =
          accessor.isFactory &&
            // It's allowed to specify multiple accessors for the same factory
            accessor.key.typeKey !in graph &&
            // Don't add a binding if the graph itself implements the factory
            accessor.key.typeKey.classId !in node.supertypeClassIds

        if (shouldAddBinding) {
          graph.addBinding(
            accessor.key.typeKey,
            IrBinding.GraphExtensionFactory(
              typeKey = accessor.key.typeKey,
              extensionTypeKey = key,
              parent = node.metroGraph!!,
              parentKey = node.typeKey,
              accessor = accessor.accessor.ir,
            ),
            bindingStack,
          )
        }
      }
    }

    // Add bindings from graph dependencies
    // TODO dedupe this allDependencies iteration with graph gen
    // TODO try to make accessors in this single-pass
    // Only add it if it's a directly included node. Indirect will be propagated by metro
    // accessors
    for ((depNodeKey, depNode) in node.includedGraphNodes) {
      // Only add accessors for included types
      for ((contextualTypeKey, getter, _) in depNode.accessors) {
        // Add a ref to the included graph if not already present
        if (depNodeKey !in graph) {
          graph.addBinding(
            depNodeKey,
            IrBinding.BoundInstance(
              depNodeKey,
              "${depNode.sourceGraph.name}Provider",
              depNode.sourceGraph,
            ),
            bindingStack,
          )
        }

        val irGetter = getter.ir
        val parentClass = irGetter.parentAsClass
        val getterToUse =
          if (
            irGetter.overriddenSymbols.isNotEmpty() &&
              parentClass.sourceGraphIfMetroGraph != parentClass
          ) {
            // Use the original graph decl so we don't tie this invocation to any impls
            // specifically
            irGetter.overriddenSymbolsSequence().firstOrNull()?.owner
              ?: run { reportCompilerBug("${irGetter.dumpKotlinLike()} overrides nothing") }
          } else {
            irGetter
          }

        graph.addBinding(
          contextualTypeKey.typeKey,
          IrBinding.GraphDependency(
            ownerKey = depNodeKey,
            graph = depNode.sourceGraph,
            getter = getterToUse,
            typeKey = contextualTypeKey.typeKey,
          ),
          bindingStack,
        )
        // Record a lookup for IC
        trackFunctionCall(node.sourceGraph, irGetter)
        trackFunctionCall(node.sourceGraph, getterToUse)
      }
    }

    // Add scoped accessors from directly known parent bindings
    // Only present if this is a contributed graph
    val isGraphExtension = node.sourceGraph.origin == Origins.GeneratedGraphExtension
    if (isGraphExtension) {
      if (parentContext == null) {
        reportCompilerBug("No parent bindings found for graph extension ${node.sourceGraph.name}")
      }

      val parentKeysByClass = mutableMapOf<IrClass, IrTypeKey>()
      for ((parentKey, parentNode) in node.allExtendedNodes) {
        val parentNodeClass = parentNode.sourceGraph.metroGraphOrFail

        parentKeysByClass[parentNodeClass] = parentKey

        // Add bindings for the parent itself as a field reference
        // TODO it would be nice if we could do this lazily with addLazyParentKey
        val propertyAccess =
          parentContext.mark(parentKey) ?: reportCompilerBug("Missing parent key $parentKey")
        graph.addBinding(
          parentKey,
          IrBinding.BoundInstance(
            parentKey,
            "parent",
            parentNode.sourceGraph,
            classReceiverParameter = parentNodeClass.thisReceiver,
            providerPropertyAccess = propertyAccess,
          ),
          bindingStack,
        )

        // Add the original type too as an alias
        val regularGraph = parentNode.sourceGraph.sourceGraphIfMetroGraph
        if (regularGraph != parentNode.sourceGraph) {
          val keyType =
<<<<<<< HEAD
            regularGraph.typeWith(
              parentNode.typeKey.type.requireSimpleType().concreteTypeArguments()
=======
            regularGraph.symbol.typeWithArguments(
              parentNode.typeKey.type.requireSimpleType().arguments
>>>>>>> d7c6228f
            )
          val typeKey = IrTypeKey(keyType)
          superTypeToAlias.putIfAbsent(typeKey, parentKey)
        }
      }

      for (key in parentContext.availableKeys()) {
        // Graph extensions that are scoped instances _in_ their parents may show up here, so we
        // check and continue if we see them
        if (key == node.typeKey) continue
        if (key == node.metroGraph?.generatedGraphExtensionData?.typeKey) continue
        val existingBinding = graph.findBinding(key)
        if (existingBinding != null) {
          // If we already have a binding provisioned in this scenario, ignore the parent's
          // version
          continue
        }

        // Register a lazy parent key that will only call mark() when actually used
        bindingLookup.addLazyParentKey(key) {
          val propertyAccess =
            parentContext.mark(key) ?: reportCompilerBug("Missing parent key $key")

          // Record a lookup for IC when the binding is actually created
          val propertyParentClass = propertyAccess.property.parentAsClass
          trackMemberDeclarationCall(
            node.sourceGraph,
            propertyParentClass.kotlinFqName,
            propertyAccess.property.name.asString(),
          )

          if (key == propertyAccess.parentKey) {
            // Add bindings for the parent itself as a field reference
            IrBinding.BoundInstance(
              key,
              "parent",
              propertyAccess.property,
              classReceiverParameter = propertyAccess.receiverParameter,
              providerPropertyAccess = propertyAccess,
            )
          } else {
            IrBinding.GraphDependency(
              ownerKey = parentKeysByClass.getValue(propertyParentClass),
              graph = node.sourceGraph,
              propertyAccess = propertyAccess,
              typeKey = key,
            )
          }
        }
      }
    }

    // Add MembersInjector bindings defined on injector functions
    for ((contextKey, injector) in node.injectors) {
      val entry = IrBindingStack.Entry.requestedAt(contextKey, injector.ir)

      graph.addInjector(contextKey, entry)
      if (contextKey.typeKey in graph) {
        // Injectors may be requested multiple times, don't double-add a binding
        continue
      }
      bindingStack.withEntry(entry) {
        val param = injector.ir.regularParameters.single()
        val paramType = param.type
        val targetClass = paramType.rawType()
        // Don't return null on missing because it's legal to inject a class with no member
        // injections
        // TODO warn on this?
        val generatedInjectors =
          membersInjectorTransformer.getOrGenerateAllInjectorsFor(targetClass)

        val mergedMappedParameters =
          if (generatedInjectors.isEmpty()) {
              Parameters.empty()
            } else {
              generatedInjectors
                .map { generatedInjector ->
                  // Create a remapper for the target class type parameters
                  val remapper = targetClass.deepRemapperFor(paramType)
                  generatedInjector.mergedParameters(remapper)
                }
                .reduce { current, next -> current.mergeValueParametersWith(next) }
            }
            .withCallableId(injector.callableId)

        val binding =
          IrBinding.MembersInjected(
            contextKey,
            // Need to look up the injector class and gather all params
            parameters = mergedMappedParameters,
            reportableDeclaration = injector.ir,
            function = injector.ir,
            isFromInjectorFunction = true,
            targetClassId = targetClass.classIdOrFail,
          )

        // Cache in BindingLookup to avoid re-creating it later
        bindingLookup.putBinding(binding)

        graph.addBinding(contextKey.typeKey, binding, bindingStack)

        // Ensure that we traverse the target class's superclasses and lookup relevant bindings for
        // them too, namely ancestor member injectors
        val extraBindings =
          bindingLookup.lookup(
            IrContextualTypeKey.from(param),
            graph.bindingsSnapshot().keys,
            bindingStack,
          )
        for (extraBinding in extraBindings) {
          graph.addBinding(extraBinding.typeKey, extraBinding, bindingStack)
        }
      }
    }

    return graph
  }
}<|MERGE_RESOLUTION|>--- conflicted
+++ resolved
@@ -16,7 +16,6 @@
 import dev.zacsweers.metro.compiler.ir.ProviderFactory
 import dev.zacsweers.metro.compiler.ir.allowEmpty
 import dev.zacsweers.metro.compiler.ir.asContextualTypeKey
-import dev.zacsweers.metro.compiler.ir.concreteTypeArguments
 import dev.zacsweers.metro.compiler.ir.deepRemapperFor
 import dev.zacsweers.metro.compiler.ir.graph.expressions.IrOptionalExpressionGenerator
 import dev.zacsweers.metro.compiler.ir.graph.expressions.optionalType
@@ -40,11 +39,7 @@
 import dev.zacsweers.metro.compiler.reportCompilerBug
 import org.jetbrains.kotlin.ir.declarations.IrClass
 import org.jetbrains.kotlin.ir.declarations.IrSimpleFunction
-<<<<<<< HEAD
-import org.jetbrains.kotlin.ir.types.typeWith
-=======
 import org.jetbrains.kotlin.ir.types.typeWithArguments
->>>>>>> d7c6228f
 import org.jetbrains.kotlin.ir.util.classIdOrFail
 import org.jetbrains.kotlin.ir.util.dumpKotlinLike
 import org.jetbrains.kotlin.ir.util.kotlinFqName
@@ -411,13 +406,8 @@
           val regularGraph = rawType.sourceGraphIfMetroGraph
           if (regularGraph != rawType) {
             val keyType =
-<<<<<<< HEAD
-              regularGraph.typeWith(
-                creatorParam.type.requireSimpleType(creatorParam.ir).concreteTypeArguments()
-=======
               regularGraph.symbol.typeWithArguments(
                 creatorParam.type.requireSimpleType(creatorParam.ir).arguments
->>>>>>> d7c6228f
               )
             val typeKey = IrTypeKey(keyType)
             superTypeToAlias.putIfAbsent(typeKey, paramTypeKey)
@@ -694,13 +684,8 @@
         val regularGraph = parentNode.sourceGraph.sourceGraphIfMetroGraph
         if (regularGraph != parentNode.sourceGraph) {
           val keyType =
-<<<<<<< HEAD
-            regularGraph.typeWith(
-              parentNode.typeKey.type.requireSimpleType().concreteTypeArguments()
-=======
             regularGraph.symbol.typeWithArguments(
               parentNode.typeKey.type.requireSimpleType().arguments
->>>>>>> d7c6228f
             )
           val typeKey = IrTypeKey(keyType)
           superTypeToAlias.putIfAbsent(typeKey, parentKey)
