--- conflicted
+++ resolved
@@ -151,7 +151,6 @@
   public val statementsPerInitFun: Property<Int> =
     objects.property(Int::class.javaObjectType).convention(25)
 
-<<<<<<< HEAD
   /** Enable/disable graph sharding of binding graphs. Disabled by default. */
   public val enableGraphSharding: Property<Boolean> =
     objects.property(Boolean::class.javaObjectType).convention(false)
@@ -163,15 +162,6 @@
   public val keysPerGraphShard: Property<Int> =
     objects.property(Int::class.javaObjectType).convention(2000)
 
-  @Suppress("DEPRECATION")
-  @Deprecated("Use optionalBindingBehavior instead", ReplaceWith("optionalBindingBehavior"))
-  public val optionalDependencyBehavior: Property<OptionalDependencyBehavior> =
-    objects
-      .property(OptionalDependencyBehavior::class.java)
-      .convention(OptionalDependencyBehavior.DEFAULT)
-
-=======
->>>>>>> 585e20c6
   /**
    * Controls the behavior of optional dependencies on a per-compilation basis. Default is
    * [OptionalBindingBehavior.DEFAULT] mode.
